# Hello World Python Template with Git Integration

A simple Python project template that follows best practices and PEP8 guidelines, now with Git integration features.

## Features

- ✅ Type hints for better code clarity
- ✅ Comprehensive docstrings
- ✅ PEP8 compliant code style
- ✅ Proper project structure
- ✅ Main entry point pattern
- ✅ Ready for testing and linting
- ✅ **Git commit and push functionality**
- ✅ **Command-line argument parsing**
- ✅ **GUI mode with `--gui` option**
- ✅ **Random historical figure greeting with `--random-historical`**
<<<<<<< HEAD
- ✅ **Includes a database of 1000 historical personalities**
=======
>>>>>>> 5a9c547a

### GUI Usage

Launch the graphical interface with:

```bash
python main.py --gui
```

## Project Structure

### Historical Figures Database

The `data/historical_figures.txt` file contains 1000 names used when
invoking `--random-historical`. Feel free to expand or replace this list
as desired.
<|MERGE_RESOLUTION|>--- conflicted
+++ resolved
@@ -13,11 +13,7 @@
 - ✅ **Git commit and push functionality**
 - ✅ **Command-line argument parsing**
 - ✅ **GUI mode with `--gui` option**
-- ✅ **Random historical figure greeting with `--random-historical`**
-<<<<<<< HEAD
 - ✅ **Includes a database of 1000 historical personalities**
-=======
->>>>>>> 5a9c547a
 
 ### GUI Usage
 
